# --------------------------------------------------------
# Swin Transformer
# Copyright (c) 2021 Microsoft
# Licensed under The MIT License [see LICENSE for details]
# Written by Ze Liu
# --------------------------------------------------------

import math
import os
import torch
import torch.nn as nn
import torch.nn.functional as F
import torch.utils.checkpoint as checkpoint
from timm.models.layers import DropPath, to_2tuple, trunc_normal_
from .point_utils import points2img, kmeans, cluster2points, points2cluster, batched_bincount
import torch_scatter

os.environ['CUDA_LAUNCH_BLOCKING'] = "1"
os.environ['TORCH_DISTRIBUTED_DEBUG'] = "INFO"

class Mlp(nn.Module):
    def __init__(self, in_features, hidden_features=None, out_features=None, act_layer=nn.GELU, drop=0.):
        super().__init__()
        out_features = out_features or in_features
        hidden_features = hidden_features or in_features
        self.fc1 = nn.Linear(in_features, hidden_features)
        self.act = act_layer()
        self.fc2 = nn.Linear(hidden_features, out_features)
        self.drop = nn.Dropout(drop)

    def forward(self, x):
        x = self.fc1(x)
        x = self.act(x)
        x = self.drop(x)
        x = self.fc2(x)
        x = self.drop(x)
        return x


class ClusterAttention(nn.Module):
    """
    Performs cluster attention on points after k-means

    Args:
        dim (int): Number of input channels.
        num_heads (int): Number of attention heads.
        pos_dim: dimension of x,y coordinates
        qkv_bias (bool, optional):  If True, add a learnable bias to query, key, value. Default: True
        pos_mlp_bias: add learnable bias to pos mlp
        qk_scale (float | None, optional): Override default qk scale of head_dim ** -0.5 if set
        attn_drop (float, optional): Dropout ratio of attention weight. Default: 0.0
        proj_drop (float, optional): Dropout ratio of output. Default: 0.0
    """

    def __init__(self, dim, num_heads, pos_dim=2, qkv_bias=True, pos_mlp_bias=True, qk_scale=None, attn_drop=0., proj_drop=0.):

        super().__init__()
        self.dim = dim
        self.pos_dim = pos_dim
        self.num_heads = num_heads
        head_dim = dim // num_heads
        self.scale = qk_scale or head_dim ** -0.5

        self.qkv = nn.Linear(dim, dim * 3, bias=qkv_bias)
        self.pos_mlp = nn.Linear(pos_dim, num_heads, bias=pos_mlp_bias)
        self.attn_drop = nn.Dropout(attn_drop)
        self.proj = nn.Linear(dim, dim)
        self.proj_drop = nn.Dropout(proj_drop)

        self.softmax = nn.Softmax(dim=-1)


    def forward(self, pos, feat, cluster_feat, cluster_score, mean_assignment, mask, member_idx, batch_idx, k, valid_row_idx, attend_means, cluster_mask=None):
        """
        Args:
            pos - b x n x d 
            feat - b x n x c 
            mask - b x n x 1
        """
        b,n,c=feat.shape
        d = pos.shape[2]
        assert c == self.dim, "dim does not accord to input"
        assert d == self.pos_dim, "pos dim does not accord to input"

        h = self.num_heads
        c_ = c // h
        qkv = self.qkv(feat) # b x n x (3*c)

        if attend_means:
            qkv = qkv.reshape(b,n,3,c)
            q = qkv[:,:,0]
            kv = qkv[:,:,1:].reshape(b,n,-1)
            qkv = kv
            pos_orig = pos.clone()

        '''
        pos = pos.to(feat.dtype)
        pos = pos / pos.view(-1,d).max(0)[0] # normalize
        '''
        
        if member_idx is not None:
            z,m = member_idx.shape
            member_idx = member_idx.reshape(-1) # z*m
            batch_idx = batch_idx.reshape(-1) # z*m
            qkv = qkv[batch_idx,member_idx].clone().reshape(z,m,-1)
            pos = pos[batch_idx,member_idx].clone().reshape(z,m,d)
            if not attend_means:
                cluster_feat = cluster_feat[batch_idx,member_idx].clone().reshape(z,m,c_)
            if cluster_mask is not None:
                mask = cluster_mask.unsqueeze(-1)
            elif mask is not None:
                mask = mask[batch_idx,member_idx].clone().reshape(z,m,1)
                if mask.min()==1:
                    mask = None
        else:
            z,m=b,n

        if attend_means:
            q = q.reshape(b,n,h,c_).permute(0,2,1,3) # b x h x n x c_
            #qkv = qkv.reshape(z,m,2,h,c_).mean(1) # z x 2 x h x c_
            qkv = (qkv.reshape(z,m,2,h,c_) * cluster_score.reshape(z,m,1,1,1)).sum(1) # z x 2 x h x c_

            kv = qkv.new(b,k,2,h,c_).zero_()
            rotate_idx = torch.arange(k,device=qkv.device).repeat(int(math.ceil(z/k)))[:z]
            batch_idx = batch_idx.reshape(z,m)[:,0] # z
            kv[batch_idx, rotate_idx] = qkv # b x k x 2 x h x c_
            kv = kv.permute(2,0,3,1,4) # 2 x b x h x k x c_
            mask = (kv!=0).long()[0,:,:,None,:,0] # b x h x 1 x k
            key,v = kv[0],kv[1] # b x h x k x c_

            pos = pos.mean(1) # z x d
            pos_ = pos.new(b,k,d).zero_()
            pos_[batch_idx,rotate_idx] = pos
            pos = pos_

        else:
            qkv = qkv.reshape(z,m,3,h,c_).permute(2,0,3,1,4) # 3 x z x h x m x c_
            q, key, v = qkv[0], qkv[1], qkv[2]  # z x h x m x c_

        q = q * self.scale
        attn = (q @ key.transpose(-2, -1)) # z x h x m x m / b x h x n x k

        # calculate bias for pos
        if not attend_means:
            rel_pos = pos.unsqueeze(1) - pos.unsqueeze(2) # z x m x m x d
            rel_cluster_feat = cluster_feat.unsqueeze(1) - cluster_feat.unsqueeze(2) # z x m x m x c_
            cluster_dist = (rel_cluster_feat**2).sum(-1) # z x m x m
            cluster_dist = cluster_dist.unsqueeze(1) # z x 1 x m x m
            attn = attn - cluster_dist
        else:
            rel_pos = pos[:,None,:,:] - pos_orig[:,:,None,:] # b x n x k x d
        
        pos_bias = self.pos_mlp(rel_pos).permute(0,3,1,2) # z x h x m x m
        attn = attn + pos_bias 
        if mask is not None:
            if not attend_means:
                mask = mask.reshape(z,1,1,m)
            mask = (1-mask)*(-100) # 1->0, 0->-100
            attn = attn + mask
        attn = self.softmax(attn)

        attn = self.attn_drop(attn)

        if attend_means:
            feat = (attn @ v).reshape(b,h,n,c_).permute(0,2,1,3).reshape(b,n,c)
        else:
            feat = (attn @ v).reshape(z,h,m,c_).permute(0,2,1,3).reshape(z,m,c) # z x m x c
        feat = self.proj(feat)
        feat = self.proj_drop(feat)
        return feat

    def extra_repr(self) -> str:
        return f'dim={self.dim}, num_heads={self.num_heads}'

    def flops(self, N):
        flops = 0
        return flops


class ClusterTransformerBlock(nn.Module):
    r""" Cluster Transformer Block.

    Args:
        dim (int): Number of input channels.
        num_heads (int): Number of attention heads.
        pos_dim: dimension of x,y coordinates
        mlp_ratio (float): Ratio of mlp hidden dim to embedding dim.
        qkv_bias (bool, optional): If True, add a learnable bias to query, key, value. Default: True
        pos_mlp_bias: add learnable bias to pos mlp
        qk_scale (float | None, optional): Override default qk scale of head_dim ** -0.5 if set.
        drop (float, optional): Dropout rate. Default: 0.0
        attn_drop (float, optional): Attention dropout rate. Default: 0.0
        drop_path (float, optional): Stochastic depth rate. Default: 0.0
        act_layer (nn.Module, optional): Activation layer. Default: nn.GELU
        norm_layer (nn.Module, optional): Normalization layer.  Default: nn.LayerNorm
    """

    def __init__(self, dim, num_heads, pos_dim=2,
                 mlp_ratio=4., qkv_bias=True, pos_mlp_bias=True, qk_scale=None, drop=0., attn_drop=0., drop_path=0.,
                 act_layer=nn.GELU, norm_layer=nn.LayerNorm):
        super().__init__()
        self.dim = dim
        self.pos_dim = pos_dim
        self.num_heads = num_heads
        self.mlp_ratio = mlp_ratio

        self.norm1 = norm_layer(dim)
        self.attn = ClusterAttention(
            dim, num_heads=num_heads, pos_dim=pos_dim,
            qkv_bias=qkv_bias, pos_mlp_bias=pos_mlp_bias, qk_scale=qk_scale, attn_drop=attn_drop, proj_drop=drop)

        self.drop_path = DropPath(drop_path) if drop_path > 0. else nn.Identity()
        self.norm2 = norm_layer(dim)
        mlp_hidden_dim = int(dim * mlp_ratio)
        self.mlp = Mlp(in_features=dim, hidden_features=mlp_hidden_dim, act_layer=act_layer, drop=drop)

    def forward(self, pos, feat, cluster_feat, cluster_score, mean_assignment, mask, member_idx, batch_idx, k, valid_row_idx, attend_means, cluster_mask=None):
        """
        Args:
            pos - b x n x d, the x,y position of points
            feat - b x n x c, the features of points
        """

        b,n,c = feat.shape
        d = pos.shape[2]
        assert c == self.dim, "dim does not accord to input"
        assert d == self.pos_dim, "pos dim does not accord to input"

        shortcut = feat 
        feat = self.norm1(feat)

        # cluster attention 
        feat = self.attn(pos, feat, cluster_feat, cluster_score, mean_assignment, mask, member_idx, batch_idx, k, valid_row_idx, attend_means, cluster_mask=cluster_mask)

        if (not attend_means) and (member_idx is not None):
            z,m=member_idx.shape
            if cluster_mask is not None:
                member_idx = member_idx * cluster_mask
                member_idx = (1-cluster_mask)*n + member_idx
            if valid_row_idx is not None:
                member_idx_ = member_idx.new(b*k,m).zero_() + n # elements from blank cluster will go to extra col
                member_idx_[valid_row_idx] = member_idx
                member_idx = member_idx_
                feat_ = feat.new(b*k,m,c).zero_()
                feat_[valid_row_idx] = feat
                feat = feat_
            member_idx = member_idx.reshape(b,-1) # b x k*m
            feat = feat.reshape(b,-1,c) # b x k*m x c
            from torch_scatter import scatter_mean
            new_feat = scatter_mean(index=member_idx.unsqueeze(-1).expand(-1,-1,c),dim=1,src=feat)
            feat = new_feat[:,:n].contiguous() # b x n x c

        # FFN
        feat = shortcut + self.drop_path(feat)
        feat = feat + self.drop_path(self.mlp(self.norm2(feat)))

        return feat, pos

    def extra_repr(self) -> str:
        return f"dim={self.dim}, num_heads={self.num_heads}, " \
               f"mlp_ratio={self.mlp_ratio}"

    def flops(self):
        flops = 0
        return flops

class ClusterMerging(nn.Module):
    def __init__(self, dim, pos_dim, num_heads, norm_layer=nn.LayerNorm):
        super().__init__()
        self.dim = dim
        self.num_heads = num_heads
        head_dim = dim // num_heads
        self.scale = head_dim ** -0.5
        act_layer=nn.GELU

        self.norm1 = norm_layer(dim)
        self.qkv = nn.Linear(dim, 3 * dim, bias=True)
        self.pos_mlp = nn.Linear(pos_dim, num_heads, bias=True)
        self.softmax = nn.Softmax(dim=-1)
        self.proj = nn.Linear(dim, 2*dim)

        '''
        self.norm2 = norm_layer(dim)
        mlp_ratio = 2.0
        mlp_hidden_dim = int(dim * mlp_ratio)
        self.mlp = Mlp(in_features=dim, hidden_features=mlp_hidden_dim, act_layer=act_layer, drop=0.0)
        '''

    def forward(self, pos, feat, mask, member_idx, batch_idx, k, valid_row_idx):
        b,n,c = feat.shape
        d = pos.shape[2]
        feat = self.norm1(feat)

        h = self.num_heads
        c_ = c // h
        qkv = self.qkv(feat) # b x n x (4*c)
        '''
        pos = pos.to(feat.dtype)
        pos = pos / pos.view(-1,d).max(0)[0] # normalize
        '''

        if member_idx is not None:
            z,m = member_idx.shape
            member_idx = member_idx.reshape(-1) # z*m
            batch_idx = batch_idx.reshape(-1) # z*m
            qkv = qkv[batch_idx,member_idx].clone().reshape(z,m,-1)
            pos = pos[batch_idx,member_idx].clone().reshape(z,m,d)
            if mask is not None:
                mask = mask[batch_idx,member_idx].clone().reshape(z,m,1)
                assert mask.min()==1, 'mask min not 1 in cm!'
        else:
            z,m=b,n

        qkv = qkv.reshape(z,m,3,h,c_).permute(2,0,3,1,4) # 4 x z x h x m x c_
        q, key, v = qkv[0], qkv[1], qkv[2]  # z x h x m x c_
        # downsample q
        # TODO: remove hard coded
        start=2
        skip=5
        q = q[:,:,start::skip].clone() # get 3 from 16, z x h x m_ x c_
        m_ = q.shape[2]
        pos_ds = pos[:,start::skip].clone()
        if mask is not None:
            mask_ds = mask[:,start::skip].clone()

        '''
        q = q * self.scale
        '''
        q = q / (q.norm(2,dim=-1,keepdim=True)+1e-8)
        key = key / (key.norm(2,dim=-1,keepdim=True)+1e-8)
        assert q.isnan().any()==False, 'cm q nan'
        assert key.isnan().any()==False, 'cm key nan'
        attn = (q @ key.transpose(-2, -1)) # z x h x m_ x m 

        rel_pos = pos.unsqueeze(1) - pos_ds.unsqueeze(2) # z x m_ x m x d


        pos_bias = self.pos_mlp(rel_pos).permute(0,3,1,2) # z x h x m_ x m
        attn = attn + pos_bias
        if mask is not None:
            mask = mask.reshape(z,1,1,m)
            '''
            mask = (1-mask)*(-100) # 1->0, 0->-100
            attn = attn + mask
            '''
            attn = attn * mask
        #attn = self.softmax(attn)

        feat = (attn @ v).reshape(z,h,-1,c_).permute(0,2,1,3).reshape(z,-1,c) # z x m_ x 2c
        feat = self.proj(feat) # z x m_ x 2c

        # revert back to row
        if member_idx is not None:
            member_idx = member_idx.reshape(z,m)
            member_idx = member_idx[:,start::skip] # z x m_
            if valid_row_idx is not None:
                member_idx_ = member_idx.new(b*k,m_).zero_() + n # elements from blank cluster will go to extra col
                member_idx_[valid_row_idx] = member_idx
                member_idx = member_idx_
                feat_ = feat.new(b*k,m_,2*c).zero_()
                feat_[valid_row_idx] = feat
                feat = feat_
                pos_ = pos.new(b*k,m_,d).zero_()
                pos_[valid_row_idx] = pos_ds
                pos = pos_
                if mask is not None:
                    mask_ = mask.new(b*k,m_,1).zero_()
                    mask_[valid_row_idx] = mask_ds
                    mask = mask_
            else:
                pos = pos_ds
                if mask is not None:
                    mask = mask_ds
            member_idx = member_idx.reshape(b,-1) # b x k*m_
            invalid_idx = (member_idx==n).nonzero(as_tuple=True)
            # shrink the point idx
            sort_val, sort_idx = member_idx.sort(dim=-1) # b x k*m_
            sort_right_shift = sort_val.new(sort_val.shape).zero_()
            sort_right_shift[:,1:] = sort_val[:,:-1].clone()
            sort_right_shift[:,0] = sort_val[:,0].clone()
            new_idx = ((sort_val - sort_right_shift) != 0).long().cumsum(dim=-1) # b x k*m_
            member_idx = member_idx.clone()
            member_idx.scatter_(index=sort_idx, dim=-1, src=new_idx)
            if len(invalid_idx) > 0:
                member_idx[invalid_idx] = -1
                n = member_idx.max() + 1 # new row size
                member_idx[invalid_idx] = n
            else:
                n = member_idx.max() + 1
            #print("new n",n)

            feat = feat.reshape(b,-1,2*c) # b x k*m_ x 2c
            pos = pos.reshape(b,-1,d) # b x k*m_ x d
            if mask is not None:
                mask = mask.reshape(b,-1,1) # b x k*m_ x 1
            from torch_scatter import scatter_mean
            new_feat = scatter_mean(index=member_idx.unsqueeze(-1).expand(-1,-1,2*c),dim=1,src=feat)
            feat = new_feat[:,:n].clone() # b x n' x 2*c
            new_pos = torch.zeros(b,n+1,d, device=pos.device, dtype=pos.dtype)
            new_pos.scatter_(index=member_idx.unsqueeze(-1).expand(-1,-1,d),dim=1,src=pos)
            pos = new_pos[:,:n].contiguous() # b x n' x d
            if mask is None:
                mask = torch.ones(member_idx.shape, device=member_idx.device,dtype=torch.long)
                mask = mask.unsqueeze(-1) # b x k*m_ x 1
            new_mask = torch.zeros(b,n+1,1, device=mask.device, dtype=mask.dtype)
            new_mask.scatter_(index=member_idx.unsqueeze(-1),dim=1,src=mask)
            mask = new_mask[:,:n].contiguous() # b x n' x 1
            '''
            row_min = mask.sum(1).min()
            feat = feat[:,:row_min].contiguous()
            pos = pos[:,:row_min].contiguous()
            mask = mask[:,:row_min].contiguous()
            assert mask.min()==1, 'mask min not 1!'
            mask = None
            '''
            if mask.min() == 1:
                mask = None
        else:
            pos = pos_ds
            if mask is not None:
                mask = mask_ds

        # normalize
        pos_mean = pos.mean()
        pos_std = (pos.view(-1).var(dim=0, unbiased=False)+1e-5).pow(0.5)
        pos = (pos-pos_mean) / pos_std

        return pos, feat, mask



class PatchMerging(nn.Module):
    r""" Patch Merging Layer.

    Args:
        dim (int): Number of input channels.
        norm_layer (nn.Module, optional): Normalization layer.  Default: nn.LayerNorm
    """

    def __init__(self, dim, norm_layer=nn.LayerNorm):
        super().__init__()
        self.dim = dim
        self.norm = norm_layer(4 * dim)
        self.reduction = nn.Linear(4 * dim, 2 * dim, bias=False)

    def forward(self, pos, feat, mask=None):
        """
        pos - b x n x 2
        feat - b x n x c
        mask - b x n x 1
        return
        pos - b x n x 2
        feat - b x n x c
        mask - b x n x 1
        """
        b,n,c = feat.shape
        assert c == self.dim, "dim does not accord to input"
        max_x = pos[:,:,0].max()+1
        max_y = pos[:,:,1].max()+1
        h = (torch.ceil(max_y / 2.0)*2).long().item() # make sure the number is even
        w = (torch.ceil(max_x / 2.0)*2).long().item()
        feat = points2img(pos, feat, h, w) # b x c x h x w
        if mask is not None:
            mask = points2img(pos, mask, h, w) # b x 1 x h x w
            feat *= mask
        x = feat

        x0 = x[:,:, 0::2, 0::2]
        x1 = x[:,:, 1::2, 0::2]
        x2 = x[:,:, 0::2, 1::2]
        x3 = x[:,:, 1::2, 1::2]
        x = torch.cat([x0, x1, x2, x3], 1).permute(0,2,3,1)  # b x h x w x 4*c

        x = self.norm(x)
        x = self.reduction(x)
        _,h,w,c = x.shape
        x = x.view(b,-1,c)

        # create new pos tensor
        pos = feat.new(b,h,w,2).zero_()
        hs = torch.arange(0,h)
        ws = torch.arange(0,w)
        ys,xs = torch.meshgrid(hs,ws)
        xs=xs.unsqueeze(0).expand(b,-1,-1)
        ys=ys.unsqueeze(0).expand(b,-1,-1)
        pos[:,:,:,0]=xs
        pos[:,:,:,1]=ys
        pos = pos.view(b,-1,2)

        # mask
        if mask is not None:
            mask = nn.AdaptiveMaxPool2d((h,w))(mask.float())
            mask = mask.view(b,-1).unsqueeze(2) # b x n x 1

        return pos, x, mask

    def extra_repr(self) -> str:
        return f"dim={self.dim}"

    def flops(self):
        flops = 0
        return flops


class BasicLayer(nn.Module):
    """ A basic cluster Transformer layer for one stage.

    Args:
        dim (int): Number of input channels.
        cluster_size: the avg cluster size
        max_cluster_size: maximum cluster size
        depth (int): Number of blocks.
        num_heads (int): Number of attention heads.
        pos_lambda: lambda for pos in k-means
        pos_dim: dimension of x,y coordinates
        mlp_ratio (float): Ratio of mlp hidden dim to embedding dim.
        qkv_bias (bool, optional): If True, add a learnable bias to query, key, value. Default: True
        pos_mlp_bias: add learnable bias to pos mlp
        qk_scale (float | None, optional): Override default qk scale of head_dim ** -0.5 if set.
        drop (float, optional): Dropout rate. Default: 0.0
        attn_drop (float, optional): Attention dropout rate. Default: 0.0
        drop_path (float | tuple[float], optional): Stochastic depth rate. Default: 0.0
        norm_layer (nn.Module, optional): Normalization layer. Default: nn.LayerNorm
        downsample (nn.Module | None, optional): Downsample layer at the end of the layer. Default: None
        use_checkpoint (bool): Whether to use checkpointing to save memory. Default: False.
    """

    def __init__(self, dim, cluster_size, max_cluster_size, depth, num_heads, pos_lambda=0.0003, pos_dim=2, 
                 mlp_ratio=4., qkv_bias=True, pos_mlp_bias=True, qk_scale=None, drop=0., attn_drop=0.,
                 drop_path=0., norm_layer=nn.LayerNorm, downsample=None, use_checkpoint=False):

        super().__init__()
        self.dim = dim
        self.pos_lambda = pos_lambda
        self.cluster_size=cluster_size
        self.max_cluster_size = None if max_cluster_size==0 else max_cluster_size
        self.pos_dim = pos_dim
        self.depth = depth
        self.use_checkpoint = use_checkpoint
        self.num_heads = num_heads

        head_dim = dim // num_heads
        self.cluster_feat_mlp = nn.Linear(dim, head_dim, bias=True)

        # build blocks
        self.blocks = nn.ModuleList([
            ClusterTransformerBlock(dim=dim,
                                 num_heads=num_heads, pos_dim=pos_dim,
                                 mlp_ratio=mlp_ratio,
                                 qkv_bias=qkv_bias, pos_mlp_bias=pos_mlp_bias, qk_scale=qk_scale,
                                 drop=drop, attn_drop=attn_drop,
                                 drop_path=drop_path[i] if isinstance(drop_path, list) else drop_path,
                                 norm_layer=norm_layer)
            for i in range(depth)])

        # patch merging layer
        if downsample is not None:
            #self.downsample = downsample(dim=dim, norm_layer=norm_layer)
            self.downsample = downsample(dim=dim, pos_dim=pos_dim, num_heads = num_heads, norm_layer=norm_layer)
        else:
            self.downsample = None


    def forward(self, pos, feat, mask=None):
        '''
        pos - b x n x d
        feat - b x n x c
        mask - b x n x 1
        '''
        b,n,d = pos.shape
        h = self.num_heads
        assert torch.isnan(feat).any()==False, "feat 1 nan "+str(n) 
        assert torch.isinf(feat).any()==False, "feat 1 inf "+str(n) 
        c = feat.shape[2]
        c_ = c // h
        assert self.cluster_size > 0, 'self.cluster_size must be positive'
        self.k = int(math.ceil(n / float(self.cluster_size)))
        k = self.k
        cluster_feat = self.cluster_feat_mlp(feat) # b x n x c_
        if self.k>1:
            # perform k-means
            with torch.no_grad():
                cluster_mean, mean_assignment, member_idx, valid_row_idx= kmeans(cluster_feat, self.k, max_cluster_size=self.max_cluster_size,num_nearest_mean=2, num_iter=10, pos=pos, pos_lambda=self.pos_lambda, valid_mask=mask, init='random',balanced=True, fillup=False) # b x k x m
            _,k,m = member_idx.shape
            self.k=k
            batch_idx = torch.arange(b,device=feat.device).long().repeat_interleave(k*m) # b*k*m
            member_idx = member_idx.reshape(b*k,m)
            batch_idx = batch_idx.reshape(b*k,m)
            if valid_row_idx is not None and len(valid_row_idx.shape)>1:
                cluster_mask = valid_row_idx.reshape(-1,m)
                valid_row_idx=None
                z=b*k
            elif valid_row_idx is not None:
                z = len(valid_row_idx)
                member_idx = member_idx[valid_row_idx] # z x m
                batch_idx = batch_idx[valid_row_idx] # z x m
                cluster_mask=None
            else:
                z=b*k
                cluster_mask=None
<<<<<<< HEAD
            cluster_feat_ = cluster_feat[batch_idx,member_idx].clone().reshape(z,m,-1)
            if cluster_mean is not None:
                cluster_mean = cluster_mean.reshape(-1,1,c_)
                cluster_score = ((cluster_feat_-cluster_mean)**2).sum(-1) # z x m
                if cluster_mask is not None:
                    cluster_score = cluster_score + (1-cluster_mask)*(-1000)
                cluster_score = F.softmax(cluster_score, dim=-1)
            else:
                cluster_mean = cluster_feat_.mean(1,keepdim=True) # z x 1 x c_
                cluster_score = F.softmax(((cluster_feat_-cluster_mean)**2).sum(-1),dim=-1) # z x m
=======
            def normalize(x):
                mean = x.mean()
                std = (x.view(-1).var(dim=0, unbiased=False)+1e-5).pow(0.5)
                x = (x-mean) / std
                return x
            cluster_feat_ = normalize(cluster_feat)[batch_idx,member_idx].clone().reshape(z,m,-1)
            cluster_pos = normalize(pos)[batch_idx,member_idx].clone().reshape(z,m,-1)
            cluster_mean = cluster_feat_.mean(1,keepdim=True) # z x 1 x c_
            cluster_pos_mean = cluster_pos.mean(1,keepdim=True) # z x 1 x c_
            cluster_dist = ((cluster_feat_-cluster_mean)**2).sum(-1) # z x m
            cluster_pos_dist = ((cluster_pos-cluster_pos_mean)**2).sum(-1) # z x m
            cluster_dist = cluster_dist + (self.pos_lambda / d * c) * cluster_pos_dist
            cluster_score = F.softmax(1/(cluster_dist+1e-8),dim=-1) # z x m
>>>>>>> 745a3a1c
        else:
            member_idx = None
            batch_idx = None
            valid_row_idx = None
            z = b
            cluster_score = None

        for i_blk in range(len(self.blocks)):
            attend_means = i_blk % 2
            blk = self.blocks[i_blk]
            if self.use_checkpoint:
                feat, pos = checkpoint.checkpoint(pos, feat, cluster_feat, cluster_score, mean_assignment, mask, member_idx, batch_idx, k, valid_row_idx, attend_means = attend_means, cluster_mask=cluster_mask)
            else:
                feat, pos = blk(pos, feat, cluster_feat, cluster_score, mean_assignment, mask,  member_idx, batch_idx, k, valid_row_idx, attend_means = attend_means, cluster_mask=cluster_mask)
            assert torch.isnan(feat).any()==False, "feat nan after blk"
            assert torch.isinf(feat).any()==False, "feat inf after blk"

        if self.downsample is not None:
            #pos, feat, mask = self.downsample(pos, feat, mask)
            pos, feat, mask = self.downsample(pos, feat, mask, member_idx, batch_idx, k, valid_row_idx)
        assert torch.isnan(feat).any()==False, "feat 4 nan"
        assert torch.isinf(feat).any()==False, "feat 4 inf"
        return pos, feat, mask

    def extra_repr(self) -> str:
        return f"dim={self.dim}, depth={self.depth}"

    def flops(self):
        flops = 0
        return flops


class PatchEmbed(nn.Module):
    r""" Image to Patch Embedding

    Args:
        img_size (int): Image size.  Default: 224.
        patch_size (int): Patch token size. Default: 4.
        in_chans (int): Number of input image channels. Default: 3.
        embed_dim (int): Number of linear projection output channels. Default: 96.
        norm_layer (nn.Module, optional): Normalization layer. Default: None
    """

    def __init__(self, patch_size=4, in_chans=3, embed_dim=96, norm_layer=None):
        super().__init__()
        self.patch_size = patch_size

        self.in_chans = in_chans
        self.embed_dim = embed_dim

        #self.proj = nn.Conv2d(in_chans, embed_dim, kernel_size=patch_size, stride=patch_size)
        self.proj = nn.Conv2d(in_chans, embed_dim, kernel_size=3, stride=1, padding=1)
        if norm_layer is not None:
            self.norm = norm_layer(embed_dim)
        else:
            self.norm = None

    def forward(self, x):
        b,c,h,w = x.shape

        x = self.proj(x).flatten(2).transpose(1, 2)  # b x n x c
        assert torch.isnan(self.proj.weight).any()==False, "weight nan"
        assert torch.isinf(self.proj.weight).any()==False, "weight inf"
        assert torch.isnan(self.proj.bias).any()==False, "bias nan"
        assert torch.isinf(self.proj.bias).any()==False, "bias inf"
        if self.norm is not None:
            x = self.norm(x)
        assert torch.isnan(x).any()==False, "feat 000 nan"
        assert torch.isinf(x).any()==False, "feat 000 inf"

        pos = x.new(b,h,w,2).zero_()
        hs = torch.arange(0,h)
        ws = torch.arange(0,w)
        ys,xs = torch.meshgrid(hs,ws)
        xs=xs.unsqueeze(0).expand(b,-1,-1)
        ys=ys.unsqueeze(0).expand(b,-1,-1)
        pos[:,:,:,0]=xs
        pos[:,:,:,1]=ys
        pos = pos.view(b,-1,2) #  b x n x 2

        # normalize
        pos_mean = pos.mean()
        pos_std = (pos.view(-1).var(dim=0, unbiased=False)+1e-5).pow(0.5)
        pos = (pos-pos_mean) / pos_std

        return pos, x, None

    def flops(self):
        flops=0
        return flops


class ClusterTransformer(nn.Module):
    """

    Args:
        patch_size (int | tuple(int)): Patch size. Default: 4
        in_chans (int): Number of input image channels. Default: 3
        pos_lambda (tuple(float)): lambda for pos in kmeans
        num_classes (int): Number of classes for classification head. Default: 1000
        embed_dim (int): Patch embedding dimension. Default: 96
        pos_dim : dimension of position coordinates
        depths (tuple(int)): Depth of each Cluster Transformer layer.
        num_heads (tuple(int)): Number of attention heads in different layers.
        mlp_ratio (float): Ratio of mlp hidden dim to embedding dim. Default: 4
        qkv_bias (bool): If True, add a learnable bias to query, key, value. Default: True
        pos_mlp_bias (bool): If True, add a learnable bias to pos mlp. Default: True
        qk_scale (float): Override default qk scale of head_dim ** -0.5 if set. Default: None
        drop_rate (float): Dropout rate. Default: 0
        attn_drop_rate (float): Attention dropout rate. Default: 0
        drop_path_rate (float): Stochastic depth rate. Default: 0.1
        norm_layer (nn.Module): Normalization layer. Default: nn.LayerNorm.
        patch_norm (bool): If True, add normalization after patch embedding. Default: True
        downsample (nn.Module | None, optional): Downsample layer at the end of the layer. Default: None
        use_checkpoint (bool): Whether to use checkpointing to save memory. Default: False
    """

    def __init__(self, patch_size=4, in_chans=3, num_classes=1000,
                 embed_dim=96, pos_dim=2, cluster_size=49, max_cluster_size=0, pos_lambda=[100.0,30.0,10.0,3.0], depths=[2, 2, 6, 2], num_heads=[3, 6, 12, 24],
                 mlp_ratio=4., qkv_bias=True, pos_mlp_bias=True, qk_scale=None,
                 drop_rate=0., attn_drop_rate=0., drop_path_rate=0.1,
                 norm_layer=nn.LayerNorm, patch_norm=True, 
                 #downsample=PatchMerging,
                 downsample=ClusterMerging,
                 use_checkpoint=False, **kwargs):
        super().__init__()

        self.num_classes = num_classes
        self.num_layers = len(depths)
        self.embed_dim = embed_dim
        self.pos_dim = pos_dim
        self.patch_norm = patch_norm
        self.num_features = int(embed_dim * 2 ** (self.num_layers - 1))
        self.mlp_ratio = mlp_ratio

        # split image into non-overlapping patches
        self.patch_embed = PatchEmbed(
            patch_size=patch_size, in_chans=in_chans, embed_dim=embed_dim,
            norm_layer=norm_layer if self.patch_norm else None)

        self.pos_drop = nn.Dropout(p=drop_rate)

        # stochastic depth
        dpr = [x.item() for x in torch.linspace(0, drop_path_rate, sum(depths))]  # stochastic depth decay rule

        # build layers
        self.layers = nn.ModuleList()
        for i_layer in range(self.num_layers):
            layer = BasicLayer(dim=int(embed_dim * 2 ** i_layer),
                               pos_dim=pos_dim,
                               cluster_size=cluster_size,
                               max_cluster_size=max_cluster_size,
                               pos_lambda=pos_lambda[i_layer],
                               depth=depths[i_layer],
                               num_heads=num_heads[i_layer],
                               mlp_ratio=self.mlp_ratio,
                               qkv_bias=qkv_bias, pos_mlp_bias=pos_mlp_bias,qk_scale=qk_scale,
                               drop=drop_rate, attn_drop=attn_drop_rate,
                               drop_path=dpr[sum(depths[:i_layer]):sum(depths[:i_layer + 1])],
                               norm_layer=norm_layer,
                               downsample=downsample if (i_layer < self.num_layers - 1) else None,
                               use_checkpoint=use_checkpoint)
            self.layers.append(layer)

        self.norm = norm_layer(self.num_features)
        #self.avgpool = nn.AdaptiveAvgPool1d(1)
        self.head = nn.Linear(self.num_features, num_classes) if num_classes > 0 else nn.Identity()

        self.apply(self._init_weights)

    def _init_weights(self, m):
        if isinstance(m, nn.Linear):
            trunc_normal_(m.weight, std=.02)
            if isinstance(m, nn.Linear) and m.bias is not None:
                nn.init.constant_(m.bias, 0)
        elif isinstance(m, nn.LayerNorm):
            nn.init.constant_(m.bias, 0)
            nn.init.constant_(m.weight, 1.0)

    @torch.jit.ignore
    def no_weight_decay(self):
        return {}

    @torch.jit.ignore
    def no_weight_decay_keywords(self):
        return {}

    def forward_features(self, x):
        '''
        x - b x c x h x w
        '''
        pos, x, mask = self.patch_embed(x) # b x n x c, b x n x d
        x = self.pos_drop(x)
        gsms = list()

        for i_layer in range(len(self.layers)):
            layer = self.layers[i_layer]
            ret = layer(pos, x, mask)
            if len(ret) == 3:
                pos, x, mask = ret
            else:
                pos, x, mask, prob_loss= ret
                gsms.append(prob_loss)

        assert torch.isnan(x).any()==False, "feat after layers nan"
        assert torch.isinf(x).any()==False, "feat after layers inf"
        x = self.norm(x) # b x n x c
        #x = self.avgpool(x.transpose(1, 2))  # b x c x 1
        if mask is not None:
            from torch_scatter import scatter_mean
            x = scatter_mean(dim=1,src=x,index=mask.long())
            x = x[:,1].contiguous()
        else:
            x = x.mean(1)
        assert torch.isnan(x).any()==False, "feat after pool nan"
        assert torch.isinf(x).any()==False, "feat after pool inf"
        x = x.reshape(x.shape[0],-1)
        return x, gsms 

    def forward(self, x):
        x, gsms = self.forward_features(x)
        x = self.head(x)
        return x

    def flops(self):
        flops = 0
        return flops<|MERGE_RESOLUTION|>--- conflicted
+++ resolved
@@ -598,18 +598,6 @@
             else:
                 z=b*k
                 cluster_mask=None
-<<<<<<< HEAD
-            cluster_feat_ = cluster_feat[batch_idx,member_idx].clone().reshape(z,m,-1)
-            if cluster_mean is not None:
-                cluster_mean = cluster_mean.reshape(-1,1,c_)
-                cluster_score = ((cluster_feat_-cluster_mean)**2).sum(-1) # z x m
-                if cluster_mask is not None:
-                    cluster_score = cluster_score + (1-cluster_mask)*(-1000)
-                cluster_score = F.softmax(cluster_score, dim=-1)
-            else:
-                cluster_mean = cluster_feat_.mean(1,keepdim=True) # z x 1 x c_
-                cluster_score = F.softmax(((cluster_feat_-cluster_mean)**2).sum(-1),dim=-1) # z x m
-=======
             def normalize(x):
                 mean = x.mean()
                 std = (x.view(-1).var(dim=0, unbiased=False)+1e-5).pow(0.5)
@@ -622,8 +610,9 @@
             cluster_dist = ((cluster_feat_-cluster_mean)**2).sum(-1) # z x m
             cluster_pos_dist = ((cluster_pos-cluster_pos_mean)**2).sum(-1) # z x m
             cluster_dist = cluster_dist + (self.pos_lambda / d * c) * cluster_pos_dist
+            if cluster_mask is not None:
+                cluster_score = cluster_score + (1-cluster_mask)*(-1000)
             cluster_score = F.softmax(1/(cluster_dist+1e-8),dim=-1) # z x m
->>>>>>> 745a3a1c
         else:
             member_idx = None
             batch_idx = None
